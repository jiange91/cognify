--- conflicted
+++ resolved
@@ -32,14 +32,10 @@
 
 
 def parse_pipeline_config_file(config_path, load_data: bool = True):
-<<<<<<< HEAD
-    config_module = capture_module_from_fs(config_path, mode="config")
-=======
     if not os.path.exists(config_path):
         raise FileNotFoundError(f"Config file not found: {config_path}")
     
     config_module = capture_module_from_fs(config_path)
->>>>>>> 33f92853
 
     # get optimizer control parameters
     control_param = ControlParameter.build_control_param(loaded_module=config_module)
@@ -105,16 +101,8 @@
 
 
 def main():
-<<<<<<< HEAD
-    # debugpy.listen(5678)
-    # print("Waiting for debugger attach")
-    # debugpy.wait_for_client()
-    # debugpy.breakpoint()
-
     initial_usage_message()
 
-=======
->>>>>>> 33f92853
     parser = argparse.ArgumentParser()
     init_cognify_args(parser)
     raw_args = parser.parse_args()
