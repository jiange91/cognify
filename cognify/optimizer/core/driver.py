import os
import json
from typing import Union, Optional
import logging
import re

from cognify.optimizer.evaluator import (
    EvaluationResult,
    EvaluatorPlugin,
    EvalTask,
)
from cognify.optimizer.core.flow import TrialLog, TopDownInformation, LayerConfig
from cognify.optimizer.core.unified_layer_opt import (
    OptimizationLayer,
    BottomLevelOptimization,
    BottomLevelTrialLog,
)
from cognify.optimizer.core.upper_layer import UpperLevelOptimization, LayerEvaluator
from cognify.optimizer.utils import _report_cost_reduction, _report_quality_impv
from cognify._tracing import trace_quality_improvement, trace_cost_improvement

logger = logging.getLogger(__name__)

class MultiLayerOptimizationDriver:
    def __init__(
        self,
        layer_configs: list[LayerConfig],
        opt_log_dir: str,
        quality_constraint: float = None,
        base_quality: float = None,
        base_cost: float = None,
        base_exec_time: float = None,
    ):
        """Driver for multi-layer optimization

        Args:
            layer_configs (Sequence[LayerConfig]): configs for each optimization layer

        NOTE: the order of the layers is from top to bottom, i.e., the last layer will run program evaluation directly while others will run layer evaluation
        """
        self.layer_configs = layer_configs
        self.quality_constraint = quality_constraint
        self.base_quality = base_quality
        self.base_cost = base_cost
        self.base_exec_time = base_exec_time

        # initialize optimization layers
        self.opt_layers: list[OptimizationLayer] = [None] * len(layer_configs)

        self.opt_log_dir = opt_log_dir

        # config log dir for layer opts
        # NOTE: only the top layer will be set, others are decided at runtime
        self.layer_configs[0].opt_config.log_dir = os.path.join(
            opt_log_dir, self.layer_configs[0].layer_name
        )

    def build_tiered_optimization(self, evaluator: EvaluatorPlugin):
        """Build tiered optimization from bottom to top"""
        for ri, layer_config in enumerate(reversed(self.layer_configs)):
            idx = len(self.layer_configs) - 1 - ri
            if ri == 0:
                opt_layer = BottomLevelOptimization(
                    name=layer_config.layer_name,
                    evaluator=evaluator,
                    dedicate_params=layer_config.dedicate_params,
                    universal_params=layer_config.universal_params,
                    target_modules=layer_config.target_modules,
                    save_ckpt_interval=layer_config.save_ckpt_interval,
                    quality_constraint=self.quality_constraint,
                    base_quality=self.base_quality,
                    base_cost=self.base_cost,
                    base_exec_time=self.base_exec_time,
                    hierarchy_level=idx,
                )
            else:
                layer_evaluator = LayerEvaluator(
                    target_layer=self.opt_layers[idx + 1],
                )
                opt_layer = UpperLevelOptimization(
                    name=layer_config.layer_name,
                    evaluator=layer_evaluator,
                    dedicate_params=layer_config.dedicate_params,
                    universal_params=layer_config.universal_params,
                    target_modules=layer_config.target_modules,
                    save_ckpt_interval=layer_config.save_ckpt_interval,
                    next_level_opt_config=self.layer_configs[idx + 1].opt_config,
                    use_SH_allocation=layer_config.opt_config.use_SH_allocation,
                    quality_constraint=self.quality_constraint,
                    base_quality=self.base_quality,
                    base_cost=self.base_cost,
                    base_exec_time=self.base_exec_time,
                    hierarchy_level=idx,
                )
            self.opt_layers[idx] = opt_layer

    def run(
        self,
        evaluator: EvaluatorPlugin,
        script_path: str,
        script_args: Optional[list[str]] = None,
        other_python_paths: Optional[list[str]] = None,
    ) -> tuple[float, list[tuple[TrialLog, str]], dict[str, TrialLog]]:
        self.build_tiered_optimization(evaluator)
        first_layer_opt_config = self.layer_configs[0].opt_config
        logger.info("----------------- Start Optimization -----------------")
        opt_cost, frontier, all_opt_logs = self.opt_layers[0].easy_optimize(
            opt_config=first_layer_opt_config,
            script_path=script_path,
            script_args=script_args,
            other_python_paths=other_python_paths,
        )
        logger.info("----------------- Optimization Finished -----------------")
        self.dump_frontier_details(frontier)
        return opt_cost, frontier, all_opt_logs

    def _extract_trial_id(self, config_id: str) -> str:
        param_log_dir = os.path.join(self.opt_log_dir, "optimized_workflow_details")
        if not os.path.exists(param_log_dir):
            raise ValueError(
                f"Cannot find the optimization log directory at {param_log_dir}"
            )

        with open(os.path.join(param_log_dir, f"{config_id}.cog"), "r") as f:
            first_line = f.readline().strip()
        match = re.search(r"Trial - (.+)", first_line)
        if match:
            trial_id = match.group(1)
            return trial_id
        else:
            raise ValueError(
                f"Cannot extract trial id from the log file {config_id}.cog"
            )

    def _find_config_log_path(self, trial_id: str) -> str:
        opt_config = self.layer_configs[0].opt_config
        opt_config.finalize()
        tdi = TopDownInformation(
            opt_config=opt_config,
            all_params=None,
            module_ttrace=None,
            current_module_pool=None,
            script_path=None,
            script_args=None,
            other_python_paths=None,
        )

        top_layer = self.opt_layers[0]
        top_layer.load_opt_log(opt_config.opt_log_path)
        top_layer.top_down_info = tdi
        all_configs = top_layer.get_all_candidates()
        config_path = None

        for opt_log, path in all_configs:
            if opt_log.id == trial_id:
                config_path = path
                break
        else:
            raise ValueError(f"Config {trial_id} not found in the optimization log.")
        return config_path

    def evaluate(
        self,
        evaluator: EvaluatorPlugin,
        config_id: str,
    ) -> EvaluationResult:
        self.build_tiered_optimization(evaluator)
        trial_id = self._extract_trial_id(config_id)
        config_path = self._find_config_log_path(trial_id)

        result = BottomLevelOptimization.easy_eval(
            evaluator=evaluator,
            trial_id=trial_id,
            opt_log_path=config_path,
            base_quality=self.base_quality,
            base_cost=self.base_cost,
        )
        return result

    def load(
        self,
        config_id: str,
    ):
        self.build_tiered_optimization(None)
        trial_id = self._extract_trial_id(config_id)
        config_path = self._find_config_log_path(trial_id)

        with open(config_path, "r") as f:
            opt_trace = json.load(f)
        trial_log = BottomLevelTrialLog.from_dict(opt_trace[trial_id])
        eval_task = EvalTask.from_dict(trial_log.eval_task)
        schema, old_name_2_new_module = eval_task.load_and_transform()
        return schema, old_name_2_new_module

    def inspect(self, dump_details: bool = False):
        self.build_tiered_optimization(None)
        opt_config = self.layer_configs[0].opt_config
        opt_config.finalize()
        tdi = TopDownInformation(
            opt_config=opt_config,
            all_params=None,
            module_ttrace=None,
            current_module_pool=None,
            script_path=None,
            script_args=None,
            other_python_paths=None,
        )

        top_layer = self.opt_layers[0]
        top_layer.load_opt_log(opt_config.opt_log_path)
        top_layer.top_down_info = tdi

        frontier = self.opt_layers[0].post_optimize()

        # dump frontier details to file
        if dump_details:
            self.dump_frontier_details(frontier)
        return

    def dump_frontier_details(self, frontier):
        param_log_dir = os.path.join(self.opt_log_dir, "optimized_workflow_details")
        if not os.path.exists(param_log_dir):
            os.makedirs(param_log_dir, exist_ok=True)
        for i, (trial_log, opt_path) in enumerate(frontier):
            trial_log: BottomLevelTrialLog
            dump_path = os.path.join(param_log_dir, f"Optimization_{i+1}.cog")
            trans = trial_log.show_transformation()
            details = f"Trial - {trial_log.id}\n"
            details += f"Log at: {opt_path}\n"
            if self.base_quality is not None:
                quality_improvement = _report_quality_impv(trial_log.score, self.base_quality)
                details += ("  Quality improves by {:.0f}%\n".format(quality_improvement))
                trace_quality_improvement(quality_improvement)
            if self.base_cost is not None:
<<<<<<< HEAD
                details += ("  Cost is {:.2f}x original".format(_report_cost_reduction(trial_log.price, self.base_cost)))
            if self.base_exec_time is not None:
                details += ("  Execution time is {:.2f}x original".format(_report_cost_reduction(trial_log.exec_time, self.base_exec_time)))
            details += f"Quality: {trial_log.score:.3f}, Cost per 1K invocation: ${trial_log.price * 1000:.2f}, Execution time: {trial_log.exec_time:.2f}s \n"
=======
                cost_improvement = _report_cost_reduction(trial_log.price, self.base_cost)
                details += ("  Cost is {:.2f}x original".format(cost_improvement))
                trace_cost_improvement(cost_improvement)
            details += f"Quality: {trial_log.score:.3f}, Cost per 1K invocation: ${trial_log.price * 1000:.2f}\n"
>>>>>>> b0bc8628
            details += trans
            with open(dump_path, "w") as f:
                f.write(details)
<|MERGE_RESOLUTION|>--- conflicted
+++ resolved
@@ -16,8 +16,8 @@
     BottomLevelTrialLog,
 )
 from cognify.optimizer.core.upper_layer import UpperLevelOptimization, LayerEvaluator
-from cognify.optimizer.utils import _report_cost_reduction, _report_quality_impv
-from cognify._tracing import trace_quality_improvement, trace_cost_improvement
+from cognify.optimizer.utils import _report_cost_reduction, _report_quality_impv, _report_latency_reduction
+from cognify._tracing import trace_quality_improvement, trace_cost_improvement, trace_latency_improvement
 
 logger = logging.getLogger(__name__)
 
@@ -232,17 +232,14 @@
                 details += ("  Quality improves by {:.0f}%\n".format(quality_improvement))
                 trace_quality_improvement(quality_improvement)
             if self.base_cost is not None:
-<<<<<<< HEAD
-                details += ("  Cost is {:.2f}x original".format(_report_cost_reduction(trial_log.price, self.base_cost)))
-            if self.base_exec_time is not None:
-                details += ("  Execution time is {:.2f}x original".format(_report_cost_reduction(trial_log.exec_time, self.base_exec_time)))
-            details += f"Quality: {trial_log.score:.3f}, Cost per 1K invocation: ${trial_log.price * 1000:.2f}, Execution time: {trial_log.exec_time:.2f}s \n"
-=======
                 cost_improvement = _report_cost_reduction(trial_log.price, self.base_cost)
                 details += ("  Cost is {:.2f}x original".format(cost_improvement))
                 trace_cost_improvement(cost_improvement)
-            details += f"Quality: {trial_log.score:.3f}, Cost per 1K invocation: ${trial_log.price * 1000:.2f}\n"
->>>>>>> b0bc8628
+            if self.base_exec_time is not None:
+                exec_time_improvement = _report_latency_reduction(trial_log.exec_time, self.base_exec_time)
+                details += ("  Execution time is {:.2f}x original".format(exec_time_improvement))
+                trace_latency_improvement(exec_time_improvement)
+            details += f"Quality: {trial_log.score:.3f}, Cost per 1K invocation: ${trial_log.price * 1000:.2f}, Execution time: {trial_log.exec_time:.2f}s \n"
             details += trans
             with open(dump_path, "w") as f:
                 f.write(details)
