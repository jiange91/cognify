--- conflicted
+++ resolved
@@ -692,26 +692,13 @@
         pareto_frontier = self.get_pareto_front(candidates=candidates)
         if self.hierarchy_level == 0:
             print(f"================ Optimization Results =================") 
-<<<<<<< HEAD
             print(f"Optimized for: {str(self.objectives)}")
-            print(f"Num Pareto Frontier: {len(pareto_frontier)}")
-            for i, (trial_log, log_path) in enumerate(pareto_frontier):
-                print("--------------------------------------------------------")
-                print("Pareto_{}".format(i + 1))
-                # logger.info("  Params: {}".format(trial_log.params))
-                if self.base_quality is not None:
-                    print("  Quality improves by {:.0f}%".format(_report_quality_impv(trial_log.score, self.base_quality)))
-                if self.base_cost is not None:
-                    print("  Cost is {:.2f}x original".format(_report_cost_reduction(trial_log.price, self.base_cost)))
-                if self.base_exec_time is not None:
-                    print("  Execution time is {:.2f}x original".format(_report_latency_reduction(trial_log.exec_time, self.base_exec_time)))
-                print("  Quality: {:.2f}, Cost per 1K invocation: ${:.2f}, Execution time: {:.2f}s".format(trial_log.score, trial_log.price * 1000, trial_log.exec_time))
-=======
-            print(f"Number of Optimized Workflows Generated: {len(pareto_frontier)}")
             
         if len(pareto_frontier) == 0:
             print("Based on current optimization parameters, the best solution is the original workflow.")
             print("We recommend increasing the number of trials or relaxing constraints.")
+        else:
+            print(f"Number of Optimized Workflows Generated: {len(pareto_frontier)}")
 
         for i, (trial_log, log_path) in enumerate(pareto_frontier):
             print("--------------------------------------------------------")
@@ -724,7 +711,6 @@
             if self.base_exec_time is not None:
                 print("  Execution time: {:.2f}x original".format(_report_latency_reduction(trial_log.exec_time, self.base_exec_time)))
             print("  Quality: {:.2f}, Cost per 1K invocation: ${:.2f}, Execution time: {:.2f}s".format(trial_log.score, trial_log.price * 1000, trial_log.exec_time))
->>>>>>> 20d0423c
                 # print("  Applied at: {}".format(trial_log.id))
                 # logger.info("  config saved at: {}".format(log_path))
 
